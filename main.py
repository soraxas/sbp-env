--- conflicted
+++ resolved
@@ -12,15 +12,9 @@
     prob_block_size = 5
     SCALING = 4
 
-<<<<<<< HEAD
-    sampler = LikelihoodPolicySampler(prob_block_size=prob_block_size)
     sampler = NearbyPolicySampler(prob_block_size=prob_block_size)
     sampler = RandomPolicySampler()
-=======
-    sampler = RandomPolicySampler()
     sampler = LikelihoodPolicySampler(prob_block_size=prob_block_size)
-    sampler = NearbyPolicySampler(prob_block_size=prob_block_size)
->>>>>>> fc1786f9
 
     CHECK_ENTIRE_PATH = False
 
