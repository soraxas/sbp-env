import logging
import random
import matplotlib.pyplot as plt
from scipy.special import i0

from overrides import overrides

from checkCollision import *
from helpers import *
from planners.particleFilterSampler import (ENERGY_START,
                                            RANDOM_RESTART_PARTICLES_ENERGY_UNDER,
                                            Particle, ParticleFilterSampler)
from planners.rrtPlanner import RRTPlanner

LOGGER = logging.getLogger(__name__)

MAX_NUMBER_NODES = 20000
from randomness import NormalRandomnessManager
randomnessManager = NormalRandomnessManager()

def update_progress(progress, total_num, num_of_blocks=10):
    if not logging.getLogger().isEnabledFor(logging.INFO):
        return
    percentage = progress / total_num
    print(
        '\r[{bar:<{num_of_blocks}}] {cur}/{total} {percen:0.1f}%'.format(
            bar='#' * int(percentage * num_of_blocks),
            cur=progress,
            total=total_num,
            percen=percentage * 100,
            num_of_blocks=num_of_blocks),
        end='')
    if percentage == 1:
        print()


class BFS:
    """Walk through the connected nodes with BFS"""

    def __init__(self, node, validNodes):
        self.visitedNodes = set()
        self.validNodes = validNodes
        self.next_node_to_visit = [node]
        self.next_node = None

    def visit_node(self, node):
        self.visitedNodes.add(node)
        self.next_node_to_visit.extend(node.edges)
        self.next_node = node

    def has_next(self):
        if self.next_node is not None:
            return True
        if len(self.next_node_to_visit) < 1:
            return False
        # get next available node
        while True:
            _node = self.next_node_to_visit.pop(0)
            if _node not in self.visitedNodes and _node in self.validNodes:
                break
            if len(self.next_node_to_visit) < 1:
                return False
        self.visit_node(_node)
        return True

    def next(self):
        node = self.next_node
        self.next_node = None
        return node


class TreesManager:
    def __init__(self, args, restart_when_merge):
        self.root = None
        self.disjointedTrees = []
        self.args = args
        self.restart_when_merge = restart_when_merge

    def connect_two_nodes(self, newnode, nn, parent_tree=None,
                          draw_only=False):
        """Add node to disjoint tree OR root tree. Draw line for it too."""
        if not draw_only:
            if parent_tree is self.root:
                # using rrt* algorithm to add each nodes
                newnode, nn = self.args.planner.rrt_star_add_node(newnode, nn)
            else:
                newnode.edges.append(nn)
                nn.edges.append(newnode)
            if parent_tree is not None:
                parent_tree.add_newnode(newnode)
        self.args.env.draw_path(newnode, nn)
        return newnode, nn

    def add_pos_to_existing_tree(self, newnode, parent_tree):
        """Try to add pos to existing tree. If success, return True."""
        nearest_nodes = self.find_nearest_node_from_neighbour(
            node=newnode, parent_tree=parent_tree, radius=self.args.radius)
        for nearest_neighbour_node, nearest_neighbour_tree in nearest_nodes:
            if self.args.env.cc.path_is_free(newnode.pos,
                                        nearest_neighbour_node.pos):
                if parent_tree is None:
                    ### joining ORPHAN NODE to a tree
                    self.connect_two_nodes(newnode, nearest_neighbour_node,
                                           nearest_neighbour_tree)
                    parent_tree = nearest_neighbour_tree
                    LOGGER.debug(
                        " ==> During respawning particle, joining to existing tree with size: {}"
                        .format(len(nearest_neighbour_tree.nodes)))
                else:
                    ### joining a TREE to another tree
                    try:
                        parent_tree = self.join_trees(
                            parent_tree,
                            nearest_neighbour_tree,
                            tree1_node=newnode,
                            tree2_node=nearest_neighbour_node)
                    except AssertionError as e:
                        LOGGER.warning(
                            "== Assertion error in joining sampled point to existing tree... Skipping this node..."
                        )
        return parent_tree

    def find_nearest_node_from_neighbour(self, node, parent_tree, radius):
        """
        Given a tree, a node within that tree, and radius
        Return a list of cloest nodes (and its corresponding tree) within the radius (that's from other neighbourhood trees)
        Return None if none exists
        IF root exists in the list, add it at the last position (So the connection behaviour would remain stable)
            This ensure all previous action would only add add edges to each nodes, and only the last action would it
            modifies the entire tree structures wtih rrt* procedures.
        """
        nearest_nodes = {}
        for tree in [*self.disjointedTrees, self.root]:
            if tree is parent_tree:
                # skip self
                continue
            idx = self.args.planner.find_nearest_neighbour_idx(
                node.pos, tree.poses[:len(tree.nodes)])
            nn = tree.nodes[idx]
            if dist(nn.pos, node.pos) < radius:
                nearest_nodes[tree] = nn
        # construct list of the found solution. And root at last (or else the result won't be stable)
        root_nn = nearest_nodes.pop(self.root, None)
        nearest_nodes_list = [(nearest_nodes[key], key)
                              for key in nearest_nodes]
        if root_nn is not None:
            nearest_nodes_list.append((root_nn, self.root))
        return nearest_nodes_list

    def join_tree_to_root(self, tree, middle_node):
        """It will join the given tree to the root"""
        from env import Colour
        bfs = BFS(middle_node, validNodes=tree.nodes)
        # add all nodes from disjoint tree via rrt star method
        total_num = len(tree.nodes)
        progress = 0
        LOGGER.info("> Joining to root tree")
        while bfs.has_next():
            newnode = bfs.next()
            progress += 1
            update_progress(progress, total_num, num_of_blocks=20)
            # draw white (remove edge for visual) on top of disjointed tree
            for e in (x for x in newnode.edges
                      if x not in bfs.visitedNodes and x in bfs.validNodes):
                self.args.env.draw_path(e, newnode, Colour.white)
            try:
                self.connect_two_nodes(newnode, nn=None, parent_tree=self.root)
            except LookupError:
                LOGGER.warning(
                    "nn not found when attempting to joint to root. Ignoring..."
                )
            # remove this node's edges (as we don't have a use on them anymore) to free memory
            del newnode.edges

        assert progress == total_num, "Inconsistency in BFS walk {} != {}".format(
            progress, total_num)

        # raise Exception("NOT implemented yet")

    def join_trees(self, tree1, tree2, tree1_node, tree2_node):
        """
        Join the two given tree together (along with their nodes).
        It will delete the particle reference from the second tree.
        It will use RRT* method to add all nodes if one of the tree is the ROOT.

        tree1_node & 2 represent the nodes that join the two tree together. It only matters currently to
        joining root tree to disjointed treeself.

        Return the tree that has not been killed
        """
        assert tree1 is not tree2, "Both given tree should not be the same"
        if tree1 not in self.disjointedTrees:
            assert tree1 is self.root, "Given tree is neither in disjointed tree, nor is it the root: {}".format(
                tree1)
        if tree2 not in self.disjointedTrees:
            assert tree2 is self.root, "Given tree is neither in disjointed tree, nor is it the root: {}".format(
                tree2)

        LOGGER.info(" => Joining trees with size {} to {}".format(
            len(tree1.nodes), len(tree2.nodes)))
        # Re-arrange only. Make it so that tree1 will always be root (if root exists among the two)
        # And tree1 node must always be belong to tree1, tree2 node belong to tree2
        if tree1 is not self.root:
            # set tree1 as root (if root exists among the two)
            tree1, tree2 = tree2, tree1
        if tree1_node in tree2.nodes or tree2_node in tree1.nodes:
            # swap to correct position
            tree1_node, tree2_node = tree2_node, tree1_node
        assert tree1_node in tree1.nodes, "Given nodes does not belong to the two given corresponding trees"
        assert tree2_node in tree2.nodes, "Given nodes does not belong to the two given corresponding trees"

        if tree1 is self.root:
            # find which middle_node belongs to the disjointed tree
            self.join_tree_to_root(tree2, tree2_node)
            self.connect_two_nodes(tree1_node, tree2_node, draw_only=True)
        else:
            self.connect_two_nodes(tree1_node, tree2_node)
            tree1.extend_tree(tree2)
        del tree2.nodes
        del tree2.poses
        self.disjointedTrees.remove(tree2)

        if self.restart_when_merge:
            # restart all particles
            for p in tree2.particle_handler:
                p.restart()
            del tree2.particle_handler
        else:
            # pass the remaining particle to the remaining tree
            for p in tree2.particle_handler:
                p.tree = tree1
                tree1.particle_handler.append(p)
        return tree1



RANDOM_RESTART_EVERY = 20
ENERGY_START = 10
RANDOM_RESTART_PARTICLES_ENERGY_UNDER = 0.75


class DisjointTreeParticle(Particle):
    @overrides
    def __init__(self,
                 tree_manager,
                 p_manager,
                 direction=None,
                 pos=None,
                 isroot=False,
                 startPtNode=None):
        self.isroot = isroot
        self.p_manager = p_manager
        self.tree_manager = tree_manager
        self.last_node = None
        if isroot:
            self.tree_manager.root = TreeRoot(particle_handler=self)
            self.tree = self.tree_manager.root
            self.tree.add_newnode(startPtNode)
        super().__init__(direction=direction, pos=pos)

    @overrides
    def restart(self, direction=None, pos=None, restart_when_merge=True):
        if self.isroot:
            # root particles has a different initialisation method
            # (for the first time)
            self.isroot = False
            super().restart(direction, pos)
            return
        self.last_node = None
        merged_tree = None
        if pos is None:
            # get random position
            pos = self.p_manager.new_pos_in_free_space()
            merged_tree = self.tree_manager.add_pos_to_existing_tree(
                Node(pos), None)
            if merged_tree is not None and restart_when_merge:
                # Successfully found a new valid node that's close to existing tree
                # Return False to indicate it (and abort restart if we want more exploration)
                self.p_manager.add_to_restart(self)
                # we need to abort the restart procedure. add this to pending restart
                return False
        try:
            self.tree.particle_handler.remove(self)
        except AttributeError:
            # probably this is its first init
            pass
        # initialise to initial value, create new d-tree
        self.p_manager.modify_energy(particle_ref=self, set_val=ENERGY_START)
        if merged_tree is not None:
            self.tree = merged_tree
            merged_tree.particle_handler.append(self)
        else:
            self.tree = TreeDisjoint(particle_handler=self)
            self.tree.add_newnode(Node(pos))
            self.tree_manager.disjointedTrees.append(self.tree)
        super().restart(direction, pos)
        return True


class DynamicDisjointTreeParticle(DisjointTreeParticle):
    def __init__(self, proposal_type='dynamic-vonmises', *args, **kwargs):
        super().__init__(*args, **kwargs)

        self.last_failed = False

        if proposal_type not in ('dynamic-vonmises', 'ray-casting', 'original'):
            raise Exception("Given proposal type is not supported.")
        self.proposal_type = proposal_type
        # self.proposal_type = 'dynamic-vonmises'
        # self.proposal_type = 'ray-casting'
        # self.proposal_type = 'original'

        self.show_fig = True
        self.show_fig = False

<<<<<<< HEAD
        kappa = np.pi / 2
        # kappa = 1.5
=======
        self.kappa = np.pi * 1.5
>>>>>>> af165474

        mu = 0

        x = np.linspace(-np.pi, np.pi, num=61)
<<<<<<< HEAD
        y = np.exp(kappa*np.cos(x-mu))/(2*np.pi*i0(kappa))
=======
        y = np.exp(self.kappa*np.cos(x-mu))/(2*np.pi*i0(self.kappa))
>>>>>>> af165474
        self.x = x
        self.y = y / np.linalg.norm(y, ord=1)

        self.A = self.y.copy()
        self.last_origin = 0

    ############################################## https://stackoverflow.com/questions/4098131/how-to-update-a-plot-in-matplotlib
        if self.show_fig:
            self.fig = plt.figure()
            self.ax = self.fig.add_subplot(111)
            self.line1, = self.ax.plot(x, y, 'r-') # Returns a tuple of line objects, thus the comma

            # for phase in self.x:
            plt.draw()
            plt.pause(1e-4)

    def draw_sample(self, origin=None):
        if origin is None:
            # use self direction if none is given.
            origin = self.direction

        self.last_origin = origin

        # use argmax or draw probabilistically
        if self.proposal_type == 'ray-casting':
            if not self.last_failed:
                # skip drawing if we haven't failed (if we are using ray-casting)
                # this should return the origin of where we came from
                return origin
            x_idx = y_idx = np.argmax(self.A)
            xi = self.x[x_idx]

        elif self.proposal_type == 'dynamic-vonmises':
            bin_width = self.x[1] - self.x[0]
            xi = np.random.choice(self.x, p=self.A)
            xi = np.random.uniform(xi, xi + bin_width)

        elif self.proposal_type == 'original':
            global randomnessManager
            xi = randomnessManager.draw_normal(origin=0, kappa=self.kappa)

        else:
            raise Exception("BUGS?")
        return xi + origin

    def success(self):
        # reset to the original von mises
        # TODO make a sharper von mises distribution (higher kappa) when succes
        self.A = self.y.copy()

        self.last_failed = False

        if self.show_fig:

            self.ax.clear()
            self.ax.set_xlim([-4,4])
            self.ax.set_ylim([0, .1])
            # self.reset_vonmises()
            self.line1, = self.ax.plot(self.x, self.y, 'r-') # Returns a tuple of line objects, thus the comma
            plt.draw()
            plt.pause(1e-4)

    def fail(self):
        self.last_failed = True
        def k(x, xprime, sigma=.1, length_scale=np.pi / 4):
            return sigma**2 * np.exp(-(2 *np.sin((x - xprime)/2)**2)/ (length_scale**2))

        # get previous trying direction
        xi = self._trying_this_dir

        # revert effect of shifting origin
        xi -= self.last_origin

        # find cloest x idx
        # x_idx = np.abs(self.x - xi).argmin() # <---- FIXME this is dumb. store the x_idx used when we do the sampling to save computational time
        #
        # y_val = self.y[x_idx]
        self.A = self.A - k(self.x, xi, sigma=np.sqrt(self.A)*.9, length_scale=np.pi/10)
        self.A = self.A / np.linalg.norm(self.A, ord=1)

        if self.show_fig:
            self.ax.plot(self.x, self.y)
            self.ax.plot([xi, xi], [0, .05], 'r-', lw=2)

            self.line1.set_ydata(self.A)
            self.fig.canvas.draw()
            self.fig.canvas.flush_events()

            plt.draw()
            plt.pause(1e-4)



class RRdTSampler(ParticleFilterSampler):
    @overrides
    def __init__(self, restart_when_merge=True):
        self.restart_when_merge = restart_when_merge
        super().__init__()

    @overrides
    def init(self, **kwargs):

        super().init(**kwargs)
        global MAX_NUMBER_NODES
        MAX_NUMBER_NODES = self.args.max_number_nodes

        self.keep_go_forth = self.args.keep_go_forth

        self.lsamplers_to_be_restart = []
        self.tree_manager = TreesManager(
            args=self.args, restart_when_merge=self.restart_when_merge)

        # ditch the particles created by the original particle filter sampler, and
        # create ones that has link towards the disjointed tree
        self.p_manager.particles = []
        for _ in range(self.p_manager.num_particles - 1):
            pos = self.p_manager.new_pos_in_free_space()

            dt_p = DynamicDisjointTreeParticle(
                proposal_type=self.args.rrdt_proposal_distribution,
                direction=random.uniform(0, math.pi * 2),
                pos=pos,
                tree_manager=self.tree_manager,
                p_manager=self.p_manager,
            )

            self.p_manager.particles.append(dt_p)
        # spawn one that comes from the root
        self.p_manager.particles.append(
            DynamicDisjointTreeParticle(
                proposal_type=self.args.rrdt_proposal_distribution,
                direction=random.uniform(0, math.pi * 2),
                pos=self.start_pos,
                isroot=True,
                startPtNode=self.args.env.startPt,
                tree_manager=self.tree_manager,
                p_manager=self.p_manager,
            ))

    def particles_random_free_space_restart(self):
        for i in range(self.p_manager.size()):
            if self.p_manager.particles_energy[
                    i] < RANDOM_RESTART_PARTICLES_ENERGY_UNDER:
                self.p_manager.add_to_restart(self.p_manager.particles[i])

    @overrides
    def report_success(self, idx, **kwargs):
        self.p_manager.particles[idx].last_node = kwargs['newnode']
        self.p_manager.confirm(idx, kwargs['pos'])
        self.last_failed = False

        self.p_manager.particles[idx].success()
        # if self.p_manager.particles[0].proposal_type != 'ray-casting':
<<<<<<< HEAD
        self.p_manager.modify_energy(idx=idx, factor=0.99)
=======
        # self.p_manager.modify_energy(idx=idx, factor=1-1e-9)
        # self.p_manager.modify_energy(idx=idx, factor=.99)
>>>>>>> af165474

    @overrides
    def report_fail(self, idx, **kwargs):
        self.last_failed = True
        if idx >= 0:
            self.p_manager.modify_energy(idx=idx, factor=0.7)
            self.p_manager.particles[idx].fail()

    @overrides
    def get_valid_next_pos(self):
        """Loop until we find a valid next node"""
        while True:
            _tmp = self.get_next_pos()
            if _tmp is None:
                # This denotes a particle had tried to restart and added the new node
                # to existing tree instead. Skip remaining steps and iterate to next loop
                return None
            rand_pos = _tmp[0]
            self.args.env.stats.add_sampled_node(rand_pos)
            if not self.args.env.collides(rand_pos):
                return _tmp
            report_fail = _tmp[-1]
            report_fail(pos=rand_pos, obstacle=True)
            self.args.env.stats.add_invalid(obs=True)

    def restart_all_pending_local_samplers(self):
        # restart all pending local samplers
        while len(self.p_manager.local_samplers_to_be_rstart) > 0:
            # during the proces of restart, if the new restart position
            # is close to an existing tree, it will simply add to that new tree.
            if not self.p_manager.local_samplers_to_be_rstart[0].restart(
                    restart_when_merge=self.restart_when_merge):
                # This flag denotes that a new position was found among the trees,
                # And it NEEDS to get back to restarting particles in the next ierations
                return False
            self.p_manager.local_samplers_to_be_rstart.pop(0)
        return True

    @overrides
    def get_next_pos(self):
        self.counter += 1
        self._c_random += 1
        self._c_resample += 1

        if self._c_random > RANDOM_RESTART_EVERY > 0:
            self._c_random = 0
            self.particles_random_free_space_restart()
        if not self.restart_all_pending_local_samplers():
            LOGGER.debug("Adding node to existing trees.")
            return None
        # get a node to random walk
        choice = self.get_random_choice()

        # NOTE This controls if testing (via mouse) or actual runs
        pos = self.randomWalk(choice)
        # pos, choice = self.random_walk_by_mouse()

        return (pos, self.p_manager.particles[choice].tree,
                self.p_manager.particles[choice].last_node,
                lambda c=choice, **kwargs: self.report_success(c, **kwargs),
                lambda c=choice, **kwargs: self.report_fail(c, **kwargs))

    def random_walk_by_mouse(self):
        """FOR testing purpose. Mimic random walk, but do so via mouse click."""
        from planners.mouseSampler import MouseSampler as mouse
        pos = mouse.get_mouse_click_position(scaling=self.scaling)
        # find the cloest particle from this position
        _dist = None
        p_idx = None
        for i in range(len(self.p_manager.particles)):
            p = self.p_manager.particles[i]
            if _dist is None or _dist > dist(pos, p.pos):
                _dist = dist(pos, p.pos)
                p_idx = i
        LOGGER.debug("num of tree: {}".format(
            len(self.tree_manager.disjointedTrees)))
        self.p_manager.new_pos(idx=p_idx, pos=pos, dir=0)
        return pos, p_idx


############################################################
##    PATCHING RRT with disjointed-tree specific stuff    ##
############################################################


class Node:
    def __init__(self, pos):
        self.pos = np.array(pos)
        self.cost = 0  # index 0 is x, index 1 is y
        self.edges = []
        self.children = []

    def __repr__(self):
        try:
            num_edges = len(self.edges)
        except AttributeError:
            num_edges = "DELETED"
        return "Node(pos={}, cost={}, num_edges={})".format(
            self.pos, self.cost, num_edges)


class RRdTPlanner(RRTPlanner):

    @overrides
    def init(self, *argv, **kwargs):
        super().init(*argv, **kwargs)
        self.goal_tree_nodes = []
        self.goal_tree_poses = np.empty((self.args.max_number_nodes + 50,
                                         2))  # +50 to prevent over flow
        self.goal_tree_nodes.append(self.args.env.goalPt)
        self.goal_tree_poses[0] = self.args.env.goalPt.pos

        self.found_solution = False
        self.goal_tree_turn = False

    @overrides
    def run_once(self):
        # Get an sample that is free (not in blocked space)
        # _tmp = self.args.sampler.get_valid_next_pos()

        while True:
            _tmp = self.args.sampler.get_next_pos()
            if _tmp is None:
                # This denotes a particle had tried to restart and added the new node
                # to existing tree instead. Skip remaining steps and iterate to next loop
                _tmp = None
                break
            rand_pos = _tmp[0]
            self.args.sampler.args.env.stats.add_sampled_node(rand_pos)
            if not self.args.sampler.args.env.collides(rand_pos):
                pass
                self.args.sampler.args.env.stats.sampler_success += 1
                break
            report_fail = _tmp[-1]
            report_fail(pos=rand_pos, obstacle=True)
            self.args.sampler.args.env.stats.add_invalid(obs=True)
            self.args.sampler.args.env.stats.sampler_fail += 1

        self.args.sampler.args.env.stats.sampler_success_all += 1

        if _tmp is None:
            # we have added a new samples when respawning a local sampler
            return
        rand_pos, parent_tree, last_node, report_success, report_fail = _tmp
        if last_node is not None:
            # use the last succesful node as the nearest node
            # This is expliting the advantage of local sampler :)
            nn = last_node
            newpos = rand_pos
        else:
            idx = self.find_nearest_neighbour_idx(
                rand_pos, parent_tree.poses[:len(parent_tree.nodes)])
            nn = parent_tree.nodes[idx]
            # get an intermediate node according to step-size
            newpos = self.args.env.step_from_to(nn.pos, rand_pos)
        # check if it is free or not ofree
        if not self.args.env.cc.path_is_free(nn.pos, newpos):
            self.args.env.stats.add_invalid(obs=False)
            report_fail(pos=rand_pos, free=False)
        else:
            newnode = Node(newpos)
            self.args.env.stats.add_free()
            self.args.sampler.add_tree_node(newnode.pos)
            report_success(newnode=newnode, pos=newnode.pos)
            ######################
            newnode, nn = self.args.sampler.tree_manager.connect_two_nodes(
                newnode, nn, parent_tree)
            # try to add this newnode to existing trees
            self.args.sampler.tree_manager.add_pos_to_existing_tree(
                newnode, parent_tree)

    def rrt_star_add_node(self, newnode, nn=None):
        """This function perform finding optimal parent, and rewiring."""

        newnode, nn = self.choose_least_cost_parent(
            newnode, nn=nn, nodes=self.args.sampler.tree_manager.root.nodes)
        self.rewire(newnode, nodes=self.args.sampler.tree_manager.root.nodes)
        # check for goal condition
        if dist(newnode.pos, self.goalPt.pos) < self.args.goal_radius:
            if newnode.cost < self.c_max:
                self.c_max = newnode.cost
                self.goalPt.parent = newnode
                newnode.children.append(self.goalPt.parent)
        return newnode, nn


    @overrides
    def paint(self):
        drawn_nodes_pairs = set()
        # Draw disjointed trees
        for tree in self.args.sampler.tree_manager.disjointedTrees:
            bfs = BFS(tree.nodes[0], validNodes=tree.nodes)
            while bfs.has_next():
                newnode = bfs.next()
                for e in newnode.edges:
                    new_set = frozenset({newnode, e})
                    if new_set not in drawn_nodes_pairs:
                        drawn_nodes_pairs.add(new_set)
                        self.args.env.draw_path(newnode, e)
        # Draw root tree
        for n in self.args.sampler.tree_manager.root.nodes:
            if n.parent is not None:
                new_set = frozenset({n, n.parent})
                if new_set not in drawn_nodes_pairs:
                    drawn_nodes_pairs.add(new_set)
                    self.args.env.draw_path(n, n.parent, Colour.orange)

        # for nodes in (self.nodes, self.goal_tree_nodes):
        #     for n in nodes:
        #         if n.parent is not None:
        #             new_set = frozenset({n, n.parent})
        #             if new_set not in drawn_nodes_pairs:
        #                 drawn_nodes_pairs.add(new_set)
        #                 self.args.env.draw_path(n, n.parent)
        self.draw_solution_path()


############################################################
##                         Classes                        ##
############################################################


class TreeRoot:
    def __init__(self, particle_handler):
        self.particle_handler = [particle_handler]
        self.nodes = []
        self.poses = np.empty((MAX_NUMBER_NODES + 50,
                               2))  # +50 to prevent over flow
        # This stores the last node added to this tree (by local sampler)

    def add_newnode(self, node):
        self.poses[len(self.nodes)] = node.pos
        self.nodes.append(node)

    def extend_tree(self, tree):
        self.poses[len(self.nodes):len(self.nodes) +
                   len(tree.nodes)] = tree.poses[:len(tree.nodes)]
        self.nodes.extend(tree.nodes)

    def __repr__(self):
        string = super().__repr__()
        string += '\n'
        import pprint
        string += pprint.pformat(vars(self), indent=4)
        # string += ', '.join("%s: %s" % item for item in vars(self).items())
        return string


class TreeDisjoint(TreeRoot):
    @overrides
    def __init__(self, **kwargs):
        super().__init__(**kwargs)


##########################################################################################
##########################################################################################
##########################################################################################
##########################################################################################<|MERGE_RESOLUTION|>--- conflicted
+++ resolved
@@ -313,21 +313,12 @@
         self.show_fig = True
         self.show_fig = False
 
-<<<<<<< HEAD
-        kappa = np.pi / 2
-        # kappa = 1.5
-=======
         self.kappa = np.pi * 1.5
->>>>>>> af165474
 
         mu = 0
 
         x = np.linspace(-np.pi, np.pi, num=61)
-<<<<<<< HEAD
-        y = np.exp(kappa*np.cos(x-mu))/(2*np.pi*i0(kappa))
-=======
         y = np.exp(self.kappa*np.cos(x-mu))/(2*np.pi*i0(self.kappa))
->>>>>>> af165474
         self.x = x
         self.y = y / np.linalg.norm(y, ord=1)
 
@@ -481,12 +472,8 @@
 
         self.p_manager.particles[idx].success()
         # if self.p_manager.particles[0].proposal_type != 'ray-casting':
-<<<<<<< HEAD
-        self.p_manager.modify_energy(idx=idx, factor=0.99)
-=======
         # self.p_manager.modify_energy(idx=idx, factor=1-1e-9)
         # self.p_manager.modify_energy(idx=idx, factor=.99)
->>>>>>> af165474
 
     @overrides
     def report_fail(self, idx, **kwargs):
