--- conflicted
+++ resolved
@@ -177,23 +177,7 @@
             self.planner.run_once()
             # import time
             # time.sleep(.1)
-<<<<<<< HEAD
-            # print('invalid c, invalid o, valid s, \n sampler s, f',
-=======
-            # if self.stats.valid_sample % 5 != 0:
-            #     continue
-            # print('invalid c, invalid o, valid s, sampler s, f \n',
->>>>>>> af165474
-            #     self.stats.invalid_samples_connections,
-            #     self.stats.invalid_samples_obstacles,
-            #     self.stats.valid_sample,
-            #     self.stats.sampler_success,
-<<<<<<< HEAD
-            #     self.stats.sampler_fail
-=======
-            #     self.stats.sampler_fail,
->>>>>>> af165474
-            #     )
+           #     )
         self.planner.terminates_hook()
 
     @check_pygame_enabled
