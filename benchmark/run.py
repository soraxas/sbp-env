import os
import random
import subprocess
import sys

import pygame

from env import Colour

CUR_PATH = os.path.dirname(sys.argv[0])
MAPS = ['maps/room1.png', 'maps/maze1.png', 'maps/noise.png']
POLICIES = ['rrdt']
<<<<<<< HEAD
REPEAT_DIFFERENT_LOC = 20
=======
REPEAT_DIFFERENT_LOC = 1
>>>>>>> af165474
REPEAT_STATS = 20

sys.path.append(os.path.join(CUR_PATH, ".."))  # add top package to path

def main():
    # repeat for x number of times

    # Repeat the same in different map
    for test_map in MAPS:
        # Try different locations
        for _loc in range(REPEAT_DIFFERENT_LOC):
            if test_map == 'maps/maze1.png':
                start = (36, 26)
                goal = (297, 311)
            elif test_map == 'maps/room1.png':
                start = (99, 205)
                goal = (474, 359)
            elif test_map == 'maps/noise.png':
                start = (5, 27)
                goal = (431, 194)
            else:
                raise Exception("NOT SET")
            # start = get_random_free_space(test_map)
            # goal = get_random_free_space(test_map)
            # Repeat for X amount of time for statistical significant
            for _i in range(REPEAT_STATS):
                # Repeat the same for two different policies
                for policy in POLICIES:
                    policyname = '{}'.format(policy)
                    print('Map:{map} policy:{policy} loc:{loc_repeat} @{start},{goal} for {repeating}'.format(
                        map=test_map,
                        policy=policyname,
                        loc_repeat=_loc,
                        start=start,
                        goal=goal,
                        repeating=_i))
                    args = ['python', os.path.join(CUR_PATH, 'benchmark_rrt_wrapper.py'),
                            policy, test_map,
                            "start", str(start[0]), str(start[1]),
                            "goal", str(goal[0]), str(goal[1]),
                            '--hide-sampled-points',
                            '--max-number-nodes=10000',
                            '--disable-pygame',
                            '--policy-name={}'.format(policyname)
                            ]
                    subprocess.check_call(args)


def get_random_free_space(image):
    image = pygame.image.load(image)

    def collide(p):
        x = int(p[0])
        y = int(p[1])
        # make sure x and y is within image boundary
        if (x < 0 or x >= image.get_width() or
                y < 0 or y >= image.get_height()):
            return True
        color = image.get_at((x, y))
        return color != pygame.Color(*Colour.white)

    while True:
        new_p = int(random.random() * image.get_width()), int(random.random() * image.get_height())
        if not collide(new_p):
            return new_p


if __name__ == '__main__':
    main()<|MERGE_RESOLUTION|>--- conflicted
+++ resolved
@@ -10,11 +10,7 @@
 CUR_PATH = os.path.dirname(sys.argv[0])
 MAPS = ['maps/room1.png', 'maps/maze1.png', 'maps/noise.png']
 POLICIES = ['rrdt']
-<<<<<<< HEAD
-REPEAT_DIFFERENT_LOC = 20
-=======
 REPEAT_DIFFERENT_LOC = 1
->>>>>>> af165474
 REPEAT_STATS = 20
 
 sys.path.append(os.path.join(CUR_PATH, ".."))  # add top package to path
