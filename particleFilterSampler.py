import numpy as np
import random
import pygame
import scipy.stats
import math
import logging
from functools import partialmethod
from overrides import overrides

from baseSampler import Sampler
from randomPolicySampler import RandomPolicySampler
from checkCollision import get_line
"""
    IDEAS / TODOS:

    - Physics engine to bounce off wall
    - ✔ Bias toward goalPt
    - ✔ Using von mises distribution
    - Wall following?
    - RESTART
        - ✔ Random tree node restart (lowest energy)
        - ✔ Random tree node restart (particles with energy < specified amount)
        - ✔ Re-sampling according to particle weight/energy
        - Random free space restart (NEED TO CONNECT DIFFERENT TREES TOGETHER)
    - Keep structure of undelying map to restart


Use linear gradient
    |            /
    |          /
    |        /
    |      /
    |    /
    |  /
    |/________________
Use a factor of diff
    |-  -  -  -  -  -  -  -  -
    |                     _____
    |                ____/
    |           ____/
    |       __/
    |    _/
    |  /
    |/_______________________


"""

LOGGER = logging.getLogger(__name__)

GOAL_BIAS = 0.05

ENERGY_MIN = 0
ENERGY_MAX = 10
ENERGY_START = 7
ENERGY_COLLISION_LOSS = 1

RANDOM_RESTART_PARTICLES_ENERGY_UNDER = 1.5
RANDOM_RESTART_EVERY = 30
RESAMPLE_RESTART_EVERY = 0 # 200

############################################################
##                       Particles                        ##
############################################################

class RandomnessManager:
    def __init__(self):
        # draws of normal distribution
        self.normal_draws_reserve = None
        # draws of half normal distribution
        self.half_normal_draws_reserve = None

<<<<<<< HEAD
    def redrawNormal(self, kappa, sigma, use_vonmises=True):
=======
    def redraw_normal(self, kappa, sigma, use_vonmises=True):
>>>>>>> ac85fc2e
        self.normal_idx = 0
        if use_vonmises:
            dist = np.random.vonmises(0, kappa, 1000)
        else:
            dist = np.random.normal(0, sigma, 1000)
        self.normal_draws_reserve = dist

<<<<<<< HEAD
    def drawNormal(self, origin, use_vonmises=True, kappa=1, sigma=math.pi/4):
        if self.normal_draws_reserve is None or (self.normal_idx + 2 >= self.normal_draws_reserve.size):
            # redraw
            self.redrawNormal(use_vonmises=True, kappa=1, sigma=math.pi/4)
=======
    def draw_normal(self, origin, use_vonmises=True, kappa=1, sigma=math.pi / 4):
        if self.normal_draws_reserve is None or (self.normal_idx + 2 >= self.normal_draws_reserve.size):
            # redraw
            self.redraw_normal(use_vonmises=True, kappa=1, sigma=math.pi / 4)
>>>>>>> ac85fc2e
        # draw from samples
        draws = self.normal_draws_reserve[self.normal_idx]
        self.normal_idx += 1
        # shift location
        draws += origin
        return draws

<<<<<<< HEAD
    def redrawHalfNormal(self, start_at, scale):
=======
    def redraw_half_normal(self, start_at, scale):
>>>>>>> ac85fc2e
        self.half_normal_idx = 0
        dist = scipy.stats.halfnorm.rvs(loc=start_at, scale=scale, size=1000)
        self.half_normal_draws_reserve = dist

<<<<<<< HEAD
    def drawHalfNormal(self, start_at, scale=1):
        if self.half_normal_draws_reserve is None or (self.half_normal_idx + 2 >= self.half_normal_draws_reserve.size):
            # redraw
            self.redrawHalfNormal(start_at, scale)
=======
    def draw_half_normal(self, start_at, scale=1):
        if self.half_normal_draws_reserve is None or (self.half_normal_idx + 2 >= self.half_normal_draws_reserve.size):
            # redraw
            self.redraw_half_normal(start_at, scale)
>>>>>>> ac85fc2e
        # draw from samples
        draws = self.half_normal_draws_reserve[self.half_normal_idx]
        self.half_normal_idx += 1
        return draws



class ParticleManager:
    def __init__(self, num_particles, startPt, goalPt, rrt_instance):
        self.num_particles = num_particles
        self.init_energy()
        self.particles = []
        self.goalPt = goalPt
        self.rrt = rrt_instance

        for _ in range(self.num_particles):
            self.particles.append(
                Particle(
                    direction=random.uniform(0, math.pi * 2),
                    pos=startPt))

    def init_energy(self):
        self.particles_energy = np.ones(self.num_particles)
        self.particles_energy *= ENERGY_START
        self.resync_prob()

    def size(self):
        return self.num_particles

    def modify_energy(self, idx=None, particle_ref=None, factor=None, set_val=None):
        # TODO: sometimes the keep tracking might go out of sync (and cause error in np.random.choice. Investigate this)
        # keep track how much energy this operation would modify,
        # so we can change the energy_sum accordingly
        if idx is None:
            # get idx from particle ref
            try:
                idx = self.particles.index(particle_ref)
            except ValueError:
                return
        old_energy = self.particles_energy[idx]
        if set_val is not None:
            self.particles_energy[idx] = set_val
        elif factor is not None:
            if False:
                # NOTE WE ARE NOT DOING THIS FOR NOW
                self.particles_energy[idx] *= factor
            else:
                # TODO: mayne redo this nasty
                factor -= 1
                if factor > 0:
                    diff = ENERGY_MAX - self.particles_energy[idx]
                    self.particles_energy[idx] += diff*factor
                elif factor < 0:
                    diff = self.particles_energy[idx] - ENERGY_MIN
                    self.particles_energy[idx] += diff*factor

                    if self.particles_energy[idx] > ENERGY_COLLISION_LOSS:
                        self.particles_energy[idx] -= ENERGY_COLLISION_LOSS
        else:
            raise Exception("Nothing set in modify_energy")

        delta = self.particles_energy[idx] - old_energy
        self.cur_energy_sum += delta

    def confirm(self, idx, pos):
        self.particles[idx].confirm(pos)

    def new_pos(self, idx, pos, dir):
        return self.particles[idx].try_new_pos((pos[0], pos[1]), dir)

    def get_pos(self, idx):
        return self.particles[idx].pos

    def get_dir(self, idx):
        return self.particles[idx].direction

    def get_prob(self):
        return self.particles_energy / self.cur_energy_sum

    def resync_prob(self):
        self.cur_energy_sum = self.particles_energy.sum()

    def random_restart_lowest(self):
        """
        Restart the particle with the lowest energy.
        """
        min_idx = np.argmin(self.particles_energy)
        p = self.particles_energy[min_idx]
        randomPt = self.rrt.nodes[random.randint(0, len(self.rrt.nodes)-1)].pos
        self.particles[min_idx] = Particle(pos=randomPt)
        self.modify_energy(min_idx, set_val=ENERGY_START)
        return p

    def random_restart_specific_value(self):
        """
        Restart all the particles that has < energy
        than a specified amount, to a random location
        based on existing tree nodes.
<<<<<<< HEAD
        """
        tmp = []
        for i in range(self.size()):
            if self.particles_energy[i] < RANDOM_RESTART_PARTICLES_ENERGY_UNDER:
                tmp.append(self.particles_energy[i])
                randomPt = self.rrt.nodes[random.randint(0, len(self.rrt.nodes)-1)].pos
                self.particles[i] = Particle(pos=randomPt)
                self.modify_energy(i, set_val=ENERGY_START)
        return tmp

    def random_free_space_restart(self):
        """
        Restart all the particles that has < energy
        than a specified amount, to a random location
        in the map that is free.
        Might not work well for non-disjoint tree.
=======
>>>>>>> ac85fc2e
        """
        def new_pos_in_free_space():
            """Return a particle that is in free space (from map)"""
            new_p = None
            while new_p is None or self.rrt.collides(new_p):
                new_p = random.random()*self.rrt.XDIM,  random.random()*self.rrt.YDIM
            return new_p
        tmp = []
        for i in range(self.size()):
            if self.particles_energy[i] < RANDOM_RESTART_PARTICLES_ENERGY_UNDER:
                tmp.append(self.particles_energy[i])
<<<<<<< HEAD
                randomPt = new_pos_in_free_space()
=======
                randomPt = self.rrt.nodes[random.randint(0, len(self.rrt.nodes)-1)].pos
                self.particles[i] = Particle(pos=randomPt)
                self.modify_energy(i, set_val=ENERGY_START)
        return tmp

    def new_pos_in_free_space(self):
        """Return a particle that is in free space (from map)"""
        while True:
            new_p = random.random()*self.rrt.XDIM,  random.random()*self.rrt.YDIM
            self.rrt.stats.add_sampled_node(new_p, not_a_node=True)
            if self.rrt.collides(new_p):
                self.rrt.stats.add_invalid(perm=True)
            else:
                self.rrt.stats.add_free()
                break
        return new_p

    def random_free_space_restart(self):
        """
        Restart all the particles that has < energy
        than a specified amount, to a random location
        in the map that is free.
        Might not work well for non-disjoint tree.
        """
        tmp = []
        for i in range(self.size()):
            if self.particles_energy[i] < RANDOM_RESTART_PARTICLES_ENERGY_UNDER:
                tmp.append(self.particles_energy[i])
                randomPt = self.new_pos_in_free_space()
>>>>>>> ac85fc2e
                self.particles[i] = Particle(pos=randomPt)
                self.modify_energy(i, set_val=ENERGY_START)
        return tmp

    def weighted_resampling(self):
        """
        Resampling to the same amount of particles than it was,
        based on the current particles' energy/weighting
        """
        prob = self.get_prob()
        new_particles = []
        for _ in range(self.size()):
            choice = np.random.choice(range(self.size()), p=prob)
            new_particles.append(Particle(pos=self.particles[choice].pos))
        self.particles[:] = new_particles
        self.init_energy()




class Particle:
    def __init__(self, direction=None, pos=None):
        self.restart(direction=direction, pos=pos)

    def restart(self, direction=None, pos=None):
        if direction is None:
            # I will generate one if you dont give me!
            direction = random.uniform(0, math.pi * 2)
        if pos is None:
            # I cant really get started...can i?
            raise Exception("No pos given")
        # self.energy = 1
        self.direction = direction
        self.pos = np.copy(pos)

        self._trying_this_pos = np.copy(pos)
        self._trying_this_dir = None

    def try_new_pos(self, new_pos, new_dir):
        # pos is a 2 index list-type object
        # Do nothing with new_pos for now as we confirm our final location via callback
        #################################################################################
        # new_dir is a scalar (for now TODO make it to general dimension later)
        self._trying_this_dir = new_dir

    def confirm(self, pos):
        # to confirm the final location of newly added tree node
        self.pos[0] = pos[0]
        self.pos[1] = pos[1]
        self.direction = self._trying_this_dir


############################################################
##                        Sampler                         ##
############################################################

class ParticleFilterSampler(Sampler):

    @overrides
    def __init__(self, supressVisitedArea=True):
        self.supressVisitedArea = supressVisitedArea
        self._last_prob = None

        self.counter = 0
        self._c_random = 0
        self._c_resample = 0

    @overrides
    def init(self, **kwargs):
        self.XDIM = kwargs['XDIM']
        self.YDIM = kwargs['YDIM']
        self.RRT = kwargs['RRT']
        self.EPSILON = kwargs['EPSILON']
        self.scaling = kwargs['SCALING']
        self.startPt = kwargs['startPt']
        self.goalPt = kwargs['goalPt']
        self.randomSampler = RandomPolicySampler()
        self.randomSampler.init(XDIM=self.XDIM, YDIM=self.YDIM, RRT=self.RRT)
        self.randomnessManager = RandomnessManager()
        # probability layer
        self.particles_layer = pygame.Surface(
            (self.XDIM * self.scaling, self.YDIM * self.scaling),
            pygame.SRCALPHA)

        self.p_manager = ParticleManager(num_particles=16,
                                         startPt=self.startPt,
                                         goalPt=self.goalPt,
                                         rrt_instance=self.RRT)

    @overrides
    def report_fail(self, idx, **kwargs):
        if idx >= 0:
            self.p_manager.modify_energy(idx=idx, factor=0.7)

    @overrides
    def report_success(self, idx, **kwargs):
        self.p_manager.confirm(idx, kwargs['pos'])
        self.p_manager.modify_energy(idx=idx, factor=1)

    def randomWalk(self, idx):
        # Randomly bias toward goal direction
        if random.random() < GOAL_BIAS:
            dx = self.goalPt[0] - self.p_manager.get_pos(idx)[0]
            dy = self.goalPt[1] - self.p_manager.get_pos(idx)[1]
            goal_direction = math.atan2(dy, dx)
<<<<<<< HEAD
            new_direction = self.randomnessManager.drawNormal(origin=goal_direction, kappa=1.5)
        else:
            new_direction = self.randomnessManager.drawNormal(origin=self.p_manager.get_dir(idx), kappa=1.5)

        # scale the half norm by a factor of epsilon
        # Using this: https://docs.scipy.org/doc/scipy-0.15.1/reference/generated/scipy.stats.halfnorm.html
        factor = self.randomnessManager.drawHalfNormal(self.EPSILON, scale= self.EPSILON * 0.5)
        print(factor)
=======
            new_direction = self.randomnessManager.draw_normal(origin=goal_direction, kappa=1.5)
        else:
            new_direction = self.randomnessManager.draw_normal(origin=self.p_manager.get_dir(idx), kappa=1.5)

        # scale the half norm by a factor of epsilon
        # Using this: https://docs.scipy.org/doc/scipy-0.15.1/reference/generated/scipy.stats.halfnorm.html
        factor = self.randomnessManager.draw_half_normal(self.EPSILON, scale=self.EPSILON * 0.5)
>>>>>>> ac85fc2e
        x, y = self.p_manager.get_pos(idx)
        x += math.cos(new_direction) * factor
        y += math.sin(new_direction) * factor

        self.p_manager.new_pos(idx=idx,
                               pos=(x, y),
                               dir=new_direction)
        return (x, y)

    @overrides
    def get_next_node(self):
        self.counter += 1
        self._c_random += 1
        self._c_resample += 1

        # if self._c_random > RANDOM_RESTART_EVERY and RANDOM_RESTART_EVERY > 0:
        #     _p = self.p_manager.random_restart_lowest()
        #     print("Rand restart at counter {}, with p {}".format(self.counter, _p))
        #     self._c_random = 0
        if self._c_random > RANDOM_RESTART_EVERY > 0:
            _p = self.p_manager.random_restart_specific_value()
            if _p:
                LOGGER.debug("Rand restart at counter {}, with p {}".format(self.counter, _p))
            self._c_random = 0
            self.p_manager.weighted_resampling()
            LOGGER.debug("Resampling at counter {}".format(self.counter))
            self._c_resample = 0
            LOGGER.debug(self.p_manager.get_prob())


        if random.random() < 0:
            LOGGER.debug('rand')
            p = self.randomSampler.get_next_node()
            choice = -1
        else:
            # get a node to random walk
            prob = self.p_manager.get_prob()
            self._last_prob = prob  # this will be used to paint particles
            try:
                choice = np.random.choice(range(self.p_manager.size()), p=prob)
            except ValueError as e:
                # NOTE dont know why the probability got out of sync... We notify the use, then try re-sync the prob
                LOGGER.exception("!! probability got exception... trying to re-sync prob again.")
                self.p_manager.resync_prob()
                self._last_prob = prob
                choice = np.random.choice(range(self.p_manager.size()), p=prob)

            p = self.randomWalk(choice)

        self.last_particle = p
        return (p, lambda c=choice, **kwargs: self.report_success(c, **kwargs),
                   lambda c=choice, **kwargs: self.report_fail(c, **kwargs))


############################################################
##                      FOR PAINTING                      ##
############################################################

    @staticmethod
    def get_color_transists(value, max_prob, min_prob):
        denominator = max_prob - min_prob
        if denominator == 0:
            denominator = 1  # prevent division by zero
        return 220 - 220 * (1 - (value - min_prob) / denominator)

    @overrides
    def paint(self, window):
        if self._last_prob is None:
            return
        max_num = self._last_prob.max()
        min_num = self._last_prob.min()
        for i, p in enumerate(self.p_manager.particles):
            self.particles_layer.fill((255, 128, 255, 0))
            # get a transition from green to red
            c = self.get_color_transists(self._last_prob[i], max_num, min_num)
            color = (100, c, 0)
            pygame.draw.circle(self.particles_layer, color,
                               p.pos.astype(int) * self.scaling, 4 * self.scaling)
            window.blit(self.particles_layer, (0, 0))<|MERGE_RESOLUTION|>--- conflicted
+++ resolved
@@ -70,11 +70,7 @@
         # draws of half normal distribution
         self.half_normal_draws_reserve = None
 
-<<<<<<< HEAD
-    def redrawNormal(self, kappa, sigma, use_vonmises=True):
-=======
     def redraw_normal(self, kappa, sigma, use_vonmises=True):
->>>>>>> ac85fc2e
         self.normal_idx = 0
         if use_vonmises:
             dist = np.random.vonmises(0, kappa, 1000)
@@ -82,17 +78,10 @@
             dist = np.random.normal(0, sigma, 1000)
         self.normal_draws_reserve = dist
 
-<<<<<<< HEAD
-    def drawNormal(self, origin, use_vonmises=True, kappa=1, sigma=math.pi/4):
-        if self.normal_draws_reserve is None or (self.normal_idx + 2 >= self.normal_draws_reserve.size):
-            # redraw
-            self.redrawNormal(use_vonmises=True, kappa=1, sigma=math.pi/4)
-=======
     def draw_normal(self, origin, use_vonmises=True, kappa=1, sigma=math.pi / 4):
         if self.normal_draws_reserve is None or (self.normal_idx + 2 >= self.normal_draws_reserve.size):
             # redraw
             self.redraw_normal(use_vonmises=True, kappa=1, sigma=math.pi / 4)
->>>>>>> ac85fc2e
         # draw from samples
         draws = self.normal_draws_reserve[self.normal_idx]
         self.normal_idx += 1
@@ -100,26 +89,15 @@
         draws += origin
         return draws
 
-<<<<<<< HEAD
-    def redrawHalfNormal(self, start_at, scale):
-=======
     def redraw_half_normal(self, start_at, scale):
->>>>>>> ac85fc2e
         self.half_normal_idx = 0
         dist = scipy.stats.halfnorm.rvs(loc=start_at, scale=scale, size=1000)
         self.half_normal_draws_reserve = dist
 
-<<<<<<< HEAD
-    def drawHalfNormal(self, start_at, scale=1):
-        if self.half_normal_draws_reserve is None or (self.half_normal_idx + 2 >= self.half_normal_draws_reserve.size):
-            # redraw
-            self.redrawHalfNormal(start_at, scale)
-=======
     def draw_half_normal(self, start_at, scale=1):
         if self.half_normal_draws_reserve is None or (self.half_normal_idx + 2 >= self.half_normal_draws_reserve.size):
             # redraw
             self.redraw_half_normal(start_at, scale)
->>>>>>> ac85fc2e
         # draw from samples
         draws = self.half_normal_draws_reserve[self.half_normal_idx]
         self.half_normal_idx += 1
@@ -218,25 +196,6 @@
         Restart all the particles that has < energy
         than a specified amount, to a random location
         based on existing tree nodes.
-<<<<<<< HEAD
-        """
-        tmp = []
-        for i in range(self.size()):
-            if self.particles_energy[i] < RANDOM_RESTART_PARTICLES_ENERGY_UNDER:
-                tmp.append(self.particles_energy[i])
-                randomPt = self.rrt.nodes[random.randint(0, len(self.rrt.nodes)-1)].pos
-                self.particles[i] = Particle(pos=randomPt)
-                self.modify_energy(i, set_val=ENERGY_START)
-        return tmp
-
-    def random_free_space_restart(self):
-        """
-        Restart all the particles that has < energy
-        than a specified amount, to a random location
-        in the map that is free.
-        Might not work well for non-disjoint tree.
-=======
->>>>>>> ac85fc2e
         """
         def new_pos_in_free_space():
             """Return a particle that is in free space (from map)"""
@@ -248,9 +207,6 @@
         for i in range(self.size()):
             if self.particles_energy[i] < RANDOM_RESTART_PARTICLES_ENERGY_UNDER:
                 tmp.append(self.particles_energy[i])
-<<<<<<< HEAD
-                randomPt = new_pos_in_free_space()
-=======
                 randomPt = self.rrt.nodes[random.randint(0, len(self.rrt.nodes)-1)].pos
                 self.particles[i] = Particle(pos=randomPt)
                 self.modify_energy(i, set_val=ENERGY_START)
@@ -280,7 +236,6 @@
             if self.particles_energy[i] < RANDOM_RESTART_PARTICLES_ENERGY_UNDER:
                 tmp.append(self.particles_energy[i])
                 randomPt = self.new_pos_in_free_space()
->>>>>>> ac85fc2e
                 self.particles[i] = Particle(pos=randomPt)
                 self.modify_energy(i, set_val=ENERGY_START)
         return tmp
@@ -386,16 +341,6 @@
             dx = self.goalPt[0] - self.p_manager.get_pos(idx)[0]
             dy = self.goalPt[1] - self.p_manager.get_pos(idx)[1]
             goal_direction = math.atan2(dy, dx)
-<<<<<<< HEAD
-            new_direction = self.randomnessManager.drawNormal(origin=goal_direction, kappa=1.5)
-        else:
-            new_direction = self.randomnessManager.drawNormal(origin=self.p_manager.get_dir(idx), kappa=1.5)
-
-        # scale the half norm by a factor of epsilon
-        # Using this: https://docs.scipy.org/doc/scipy-0.15.1/reference/generated/scipy.stats.halfnorm.html
-        factor = self.randomnessManager.drawHalfNormal(self.EPSILON, scale= self.EPSILON * 0.5)
-        print(factor)
-=======
             new_direction = self.randomnessManager.draw_normal(origin=goal_direction, kappa=1.5)
         else:
             new_direction = self.randomnessManager.draw_normal(origin=self.p_manager.get_dir(idx), kappa=1.5)
@@ -403,7 +348,6 @@
         # scale the half norm by a factor of epsilon
         # Using this: https://docs.scipy.org/doc/scipy-0.15.1/reference/generated/scipy.stats.halfnorm.html
         factor = self.randomnessManager.draw_half_normal(self.EPSILON, scale=self.EPSILON * 0.5)
->>>>>>> ac85fc2e
         x, y = self.p_manager.get_pos(idx)
         x += math.cos(new_direction) * factor
         y += math.sin(new_direction) * factor
